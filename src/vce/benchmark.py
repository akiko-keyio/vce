--- conflicted
+++ resolved
@@ -152,14 +152,11 @@
 # ---------------------------------------------------------------------------
 # CSV helpers ----------------------------------------------------------------
 
-<<<<<<< HEAD
-CSV_HEADER = (
-    [
-=======
+
 
 def _csv_header() -> List[str]:
     cols = [
->>>>>>> 31289b19
+
         "estimator",
         "m",
         "r_dim",
@@ -167,21 +164,7 @@
         "block2",
         "block3",
     ]
-<<<<<<< HEAD
-    + [
-        f"{pfx}{i + 1}"
-        for pfx in ("bias", "sd", "variance", "rmse", "mse", "ratio", "cov")
-        for i in range(3)
-    ]
-    + ["chi2_p", "iter_mean", "iter_med", "iter_max", "fail_rate", "scenario_runtime"]
-    + [
-        f"{pfx}{i + 1}"
-        for pfx in ("bias", "sd", "var", "rmse", "mse", "ratio", "cov")
-        for i in range(3)
-    ]
-    + ["chi2_p", "iter_mean", "iter_med", "iter_max", "fail_rate", "scenario_runtime"]
-)
-=======
+
     for pfx in (
         "bias",
         "sd",
@@ -203,7 +186,7 @@
         ]
     )
     return cols
->>>>>>> 31289b19
+
 
 
 def metrics_to_row(est: str, scn: Dict[str, Any]) -> List[Any]:
@@ -231,8 +214,7 @@
     return row
 
 
-<<<<<<< HEAD
-=======
+
 def scenarios_to_df(datas: List[Dict[str, Any]]) -> pd.DataFrame:
     rows = [
         metrics_to_row(est, d)
@@ -242,43 +224,11 @@
     return pd.DataFrame(rows, columns=_csv_header())
 
 
->>>>>>> 31289b19
 # ---------------------------------------------------------------------------
 # Pretty table ---------------------------------------------------------------
 
 
-<<<<<<< HEAD
-def print_table(datas: List[Dict[str, Any]]):
-    try:
-        from tabulate import tabulate
-    except ImportError:
-        print("(install `tabulate` for nicer tables)\n")
-        return
-
-    rows = []
-    for d in datas:
-        for est in ("helmert", "lsvce", "lsvce_plus", "mixedlm"):
-            m = d[est]
-            rows.append(
-                [
-                    est,
-                    d["m"],
-                    f"{m['bias'][0]:+.2f} ± {m['sd'][0]:.2f}",
-                    f"{m['bias'][1]:+.2f} ± {m['sd'][1]:.2f}",
-                    f"{m['bias'][2]:+.2f} ± {m['sd'][2]:.2f}",
-                    f"{m['chi2_p']:.2f}",
-                    f"{m['fail_rate'] * 100:.1f}%",
-                    f"{m['iter_mean']:.1f}",
-                ]
-            )
-    print(
-        tabulate(
-            rows,
-            headers=["est", "m", "σ1 (bias±sd)", "σ2", "σ3", "χ² p", "fail", "iter¯"],
-            tablefmt="github",
-        )
-    )
-=======
+
 def print_table(datas: List[Dict[str, Any]]) -> None:
     df = scenarios_to_df(datas)
     table = pd.DataFrame(
@@ -299,7 +249,6 @@
         print(table.to_markdown(index=False))
     except Exception:
         print(table.to_string(index=False))
->>>>>>> 31289b19
 
 
 # ---------------------------------------------------------------------------
@@ -327,17 +276,8 @@
     with mp.Pool(args.processes) as pool:
         data = list(tqdm(pool.imap_unordered(scenario_worker, scens), total=len(scens)))
 
-<<<<<<< HEAD
-    # write CSV --------------------------------------------------------------
-    with args.outfile.open("w", newline="") as f:
-        w = csv.writer(f)
-        w.writerow(CSV_HEADER)
-        for d in data:
-            for est in ("helmert", "lsvce", "lsvce_plus", "mixedlm"):
-                w.writerow(metrics_to_row(est, d))
-=======
     scenarios_to_df(data).to_csv(args.outfile, index=False)
->>>>>>> 31289b19
+
     print("Saved summary to", args.outfile)
 
     print_table(data)